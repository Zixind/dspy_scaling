--- conflicted
+++ resolved
@@ -1,18 +1,9 @@
+import dspy
 import random
-<<<<<<< HEAD
 
 from datasets import Dataset
 from tqdm import tqdm, trange
-from typing import List, Union, Tuple, Mapping
-=======
-from typing import List
-
-from datasets import Dataset
-from tqdm import tqdm, trange
-
-import dspy
-
->>>>>>> 021ea91a
+from typing import List, Union, Mapping
 
 def format_examples(examples: List[dspy.Example]) -> str:
     if isinstance(examples, str):
