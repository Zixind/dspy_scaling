[build-system]
requires = ["setuptools>=40.8.0", "wheel"]
build-backend = "setuptools.build_meta"

[project]
name = "dspy-ai"
version = "2.4.9"
description = "DSPy"
readme = "README.md"
authors = [{ name = "Omar Khattab", email = "okhattab@stanford.edu" }]
license = { text = "MIT License" }
requires-python = ">=3.9, <3.13"
classifiers = [
    "Development Status :: 3 - Alpha",
    "Intended Audience :: Science/Research",
    "License :: OSI Approved :: MIT License",
    "Operating System :: POSIX :: Linux",
    "Programming Language :: Python :: 3",    # removed 3.8
    "Programming Language :: Python :: 3.9",
]

# We have both project and tool.poetry.dependencies. Should we remove one?
# tool.poetry.dependencies is a convenience thing for poetry users.
# project dependencies function similarly to requirements.txt,
# `pip install .` will pull from pyproject.toml dependencies

dependencies = [
    "backoff~=2.2.1",
    "joblib~=1.3.2",
    "openai>=0.28.1,<2.0.0",
    "pandas",
    "regex",
    "ujson",
    "tqdm",
    "datasets>=2.14.6,<3.0.0",
    "requests",
    "optuna",
    "pydantic~=2.0",
    "structlog",
    "jinja2"
]

[project.optional-dependencies]
anthropic = ["anthropic~=0.18.0"]
chromadb = ["chromadb~=0.4.14"]
qdrant = ["qdrant-client>=1.6.2", "fastembed>=0.2.0"]
marqo = ["marqo"]
pinecone = ["pinecone-client~=2.2.4"]
weaviate = ["weaviate-client~=4.5.4"]
milvus = ["pymilvus~=2.3.7"]
aws = ["boto3~=1.34.78"]
docs = [
    "sphinx>=4.3.0",
    "furo>=2023.3.27",
    "docutils<0.17",
    "m2r2",
    "myst-parser",
    "myst-nb",
    "sphinx-autobuild",
    "sphinx_rtd_theme",
    "autodoc_pydantic",
    "sphinx-reredirects>=0.1.2",
    "sphinx-automodapi==0.16.0",
]
dev = ["pytest>=6.2.5"]
fastembed = ["fastembed>=0.2.0"]

[project.urls]
homepage = "https://github.com/stanfordnlp/dspy"

[tool.poetry]
name = "dspy"
version = "2.0.8"
description = "DSPy"
authors = ["Omar Khattab <okhattab@stanford.edu>"]
license = "MIT"
readme = "README.md"
homepage = "https://github.com/stanfordnlp/dspy"
repository = "https://github.com/stanfordnlp/dspy"
# documentation = "https://dspy-ai.readthedocs.io"
keywords = ["dspy", "ai", "language models", "llm", "openai"]
# may be a bit much


[tool.poetry.dependencies]
python = ">=3.9,<3.13"
pydantic = "^2.0"
backoff = "^2.2.1"
joblib = "^1.3.2"
openai = ">=0.28.1,<2.0.0"
pandas = "^2.1.1"
regex = "^2023.10.3"
ujson = "^5.8.0"
tqdm = "^4.66.1"
datasets = "^2.14.6"
requests = "^2.31.0"
optuna = "^3.4.0"
anthropic = { version = "^0.18.0", optional = true }
chromadb = { version = "^0.4.14", optional = true }
fastembed = { version = ">=0.2.0", optional = true }
marqo = { version = "*", optional = true }
qdrant-client = { version = "^1.6.2", optional = true }
pinecone-client = { version = "^2.2.4", optional = true }
weaviate-client = { version = "^4.5.4", optional = true }
pymilvus = { version = "^2.3.6", optional = true }
boto3 = { version = "^1.34.78", optional = true }
sphinx = { version = ">=4.3.0", optional = true }
furo = { version = ">=2023.3.27", optional = true }
docutils = { version = "<0.17", optional = true }
m2r2 = { version = "*", optional = true }
myst-parser = { version = "*", optional = true }
myst-nb = { version = "*", optional = true }
sphinx-autobuild = { version = "*", optional = true }
sphinx_rtd_theme = { version = "*", optional = true }
autodoc_pydantic = { version = "*", optional = true }
sphinx-reredirects = { version = "^0.1.2", optional = true }
sphinx-automodapi = { version = "0.16.0", optional = true }
groq = { version = "^0.4.2", optional = true }
rich = "^13.7.1"
psycopg2 = { version = "^2.9.9", optional = true }
pgvector = { version = "^0.2.5", optional = true }
structlog = "^24.1.0"
<<<<<<< HEAD
llama-index = {version = "^0.10.30", optional = true}
=======
jinja2 = "^3.1.3"
>>>>>>> b6f4a0b9


[tool.poetry.group.dev.dependencies]
pytest = "^6.2.5"
transformers = "^4.38.2"
torch = "^2.2.1"
pytest-mock = "^3.12.0"
ruff = "^0.3.0"
black = "^24.2.0"
pre-commit = "^3.7.0"
ipykernel = "^6.29.4"

[tool.poetry.extras]
chromadb = ["chromadb"]
qdrant = ["qdrant-client", "fastembed"]
marqo = ["marqo"]
pinecone = ["pinecone-client"]
weaviate = ["weaviate-client"]
milvus = ["pymilvus"]
aws = ["boto3"]
postgres = ["psycopg2", "pgvector"]
docs = [
    "sphinx",
    "furo",
    "docutils",
    "m2r2",
    "myst-parser",
    "myst-nb",
    "sphinx-autobuild",
    "sphinx_rtd_theme",
    "autodoc_pydantic",
    "sphinx-reredirects",
    "sphinx-automodapi",
]
fastembed = ["fastembed"]

[tool.poetry.group.doc.dependencies]
mkdocs = ">=1.5.3"
mkdocs-material = ">=9.0.6"
mkdocs-material-extensions = ">=1.3.1"
mkdocs-gen-files = "^0.5.0"
mkdocstrings-python = "^1.7.5"
mkdocstrings = { extras = ["python"], version = ">=0.20.0" }
mike = ">=2.0.0"

[tool.coverage.run]
branch = true
omit = [
    "*/__init__.py",
    "*/test_*.py",
    "*/tests/*.py",
    "*/conftest.py",
    "*/venv/*",
    "*/virtualenv/*",
    "*/.venv/*",
    "*/.virtualenv/*",
    "*/env/*",
    "*/.env/*",
    "*/setup.py",
]

[tool.coverage.report]
exclude_lines = [
    "pragma: no cover",
    "def __repr__",
    "if self.debug:",
    "raise AssertionError",
    "raise NotImplementedError",
    "if __name__ == '__main__':",
    "logger",
    "try",
    "except",
    "^\\s*self\\.\\w+(:\\s*[^=]+)?\\s*=.*$",
    "continue",
]

[tool.ruff]
line-length = 120
indent-width = 4
target-version = "py39"
extend-unsafe-fixes = ["D"]

[tool.ruff.lint]
# List of rules: https://docs.astral.sh/ruff/rules
select = [
    # flake8-builtins
    "A",
    # flake8-commas
    "COM812",
    # flake8-comprehensions
    "C4",
    # pydocstyle
    "D",
    # pycodestyle
    "E",
    # Pyflakes
    "F",
    # pyupgrade
    "UP",
    # flake8-bugbear
    "B",
    # flake8-simplify
    "SIM",
    # flake8-implicit-str-concat
    "ISC",
    # pep8-naming
    "N",
    # flake8-annotations
    "ANN",
    # flake8-async
    "ASYNC",
    # flake8-bandid selected
    "S",
    # flake8-print
    "T20",
    # flake8-return
    "RET",
    # flake8-simplify
    "SIM",
    # flake8-unused-arguments
    "ARG",
    # flake8-use-pathlib
    "PTH",
    # eradicate
    "ERA",
    # pandas-vet
    "PD",
    # Import sort
    "I",
    # avoid shadowing
    "PLW",
]
ignore = [
    "D100",
    "D101",
    "D104",
    "D106",
    # missing-type-self
    "ANN101",
    # missing-type-cls
    "ANN102",
    # missing-type-kwargs
    "ANN003",
    # utf-8 encoding skip
    "UP009",
    # Missing return type annotation for special method `__init__`
    "ANN204",
    # Star-arg unpacking after a keyword argument is strongly discouraged
    "B026",
    # Missing type annotation for function argument `self`
    "ANN001",
    # Dynamically typed expressions (typing.Any) are disallowed in `wrapper`
    "ANN401",
    # We don't need docstrings for every method
    "ANN202",
    "D107",
    "D102",
    "D103",
    # Inline lambdas
    "E731",
    # Sometimes we need List and Tuple
    "UP006",
]

# Allow fix for all enabled rules (when `--fix`) is provided.
fixable = ["ALL"]
unfixable = []

[tool.ruff.format]
docstring-code-format = true
quote-style = "double"
# Like Black, indent with spaces, rather than tabs.
indent-style = "space"
# Like Black, respect magic trailing commas.
skip-magic-trailing-comma = false
# Like Black, automatically detect the appropriate line ending.
line-ending = "auto"

[tool.ruff.lint.pydocstyle]
convention = "google"

[tool.ruff.lint.per-file-ignores]
"**/{tests,docs}/*" = ["ALL"]
"**__init__.py" = ["F401"]<|MERGE_RESOLUTION|>--- conflicted
+++ resolved
@@ -120,11 +120,8 @@
 psycopg2 = { version = "^2.9.9", optional = true }
 pgvector = { version = "^0.2.5", optional = true }
 structlog = "^24.1.0"
-<<<<<<< HEAD
 llama-index = {version = "^0.10.30", optional = true}
-=======
 jinja2 = "^3.1.3"
->>>>>>> b6f4a0b9
 
 
 [tool.poetry.group.dev.dependencies]
